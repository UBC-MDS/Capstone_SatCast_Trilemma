--- conflicted
+++ resolved
@@ -147,11 +147,7 @@
 
 > ⚠️ These scripts may take longer to run as they iterate across multiple time slices.
 
-<<<<<<< HEAD
-### (Optional) Step 4: Tests
-=======
 ### Tests (Optional)
->>>>>>> e333234a
 
 To run the function tests, enter the following in the root of the repository: 
 
