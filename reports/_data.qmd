<<<<<<< HEAD
```{python}
from IPython.display import Markdown
import pandas as pd
des = pd.read_csv("description.csv")
```
=======
## Data Overview
>>>>>>> 2cd1db26

We use Bitcoin Mempool data [@mempool], which records hourly time series information about unconfirmed transactions waiting to be confirmed in the blockchain. The categories of key features include projected data, fee rates, mempool state, and difficulty adjustment. This rich dataset captures the real-time dynamics of network demand and transaction prioritization. It provides the necessary historical context for building accurate fee rate forecasting models. 

::: {.quarto-figure-center}
![Real-time data of Bitcoin Mempool.](../img/mempool.png)
:::


## Data Description

Our dataset contains 11,902 hourly entries and 67 features across several categories relevant to fee prediction, including recommended fee rates, mempool statistics, detailed fee histograms, mining difficulty adjustments, and price data in various fiat currencies. The projected data contains projected mempool blocks, transaction sizes, and their associated fee ranges. The fee rate features provide various types of recommended fees for different confirmation targets, including fastest, half-hour, hour, minute, and economy rates, along with 37 binned fee categories based on transaction counts. The mempool state captures aggregate statistics such as the total transaction count, virtual size (vsize), and total fees observed at each time step. Lastly, the difficulty adjustment data includes information about the current difficulty epoch, such as its progress percentage and the estimated time to the next retarget event. Below is the table including the key categories of features. 

\renewcommand{\arraystretch}{1.5}
\begin{table}
\begin{tabular}{p{3cm}p{5cm}p{3cm}p{5cm}}
\hline
\textbf{Category} & \textbf{Description} & \textbf{Columns} & \textbf{Range} \\
\hline
Projected Data & Projected mempool blocks, transaction sizes and their fee ranges & 5 & Varies by feature and type \\
Fee Rates & Different types of recommended fee rates and confirmation targets. Fees are also binned by counts. & 5 fee rates and 37 binned & \begin{minipage}[t]{5cm} Min: 1 sat/vbyte \\ Max: 41 sats/vbyte \\ Median: 2--3 sats/vbyte \end{minipage} \\
Mempool State & Aggregate mempool statistics (e.g., total vsize, count) & 3 (count, vsize and total\_fee) & \begin{minipage}[t]{5cm} Count: 24--169 \\ vsize: 1.2e4--5.6e7 vbytes \\ Fee: 1.2e4--2.3e8 sats \end{minipage} \\
Difficulty Adjustment & Data related to the current difficulty epoch (progress\%, estimated retarget) & 10 & Varies by feature and type \\
\hline
\end{tabular}
\caption{Data descriptions by categories.}
\label{tbl-description}
\end{table}
<|MERGE_RESOLUTION|>--- conflicted
+++ resolved
@@ -1,12 +1,4 @@
-<<<<<<< HEAD
-```{python}
-from IPython.display import Markdown
-import pandas as pd
-des = pd.read_csv("description.csv")
-```
-=======
 ## Data Overview
->>>>>>> 2cd1db26
 
 We use Bitcoin Mempool data [@mempool], which records hourly time series information about unconfirmed transactions waiting to be confirmed in the blockchain. The categories of key features include projected data, fee rates, mempool state, and difficulty adjustment. This rich dataset captures the real-time dynamics of network demand and transaction prioritization. It provides the necessary historical context for building accurate fee rate forecasting models. 
 
