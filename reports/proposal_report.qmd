---
title: "Proposal Report: Forecasting Bitcoin Transaction Fees"
subtitle: "Partner: Trilemma Foundation"
author: "Jenny (Yuci) Zhang, Tengwei Wang, Ximin Xu, Yajing Liu"
date: "May 9, 2025"
format:
    pdf:
        toc: true
        toc-depth: 2
number-sections: true
bibliography: references.bib
execute:
  echo: false
  warning: false
---

<<<<<<< HEAD
# Executive Summary

{{< include _summary.qmd >}}

=======
>>>>>>> f849f25a
# Introduction

{{< include _introduction.qmd >}}

# Data Overview

{{< include _data.qmd >}}

# Data Science Techniques

{{< include _preprocess.qmd >}}
{{< include _methodology.qmd >}}

# Workflow & Timeline

{{< include _timeline.qmd >}}

# References<|MERGE_RESOLUTION|>--- conflicted
+++ resolved
@@ -14,13 +14,10 @@
   warning: false
 ---
 
-<<<<<<< HEAD
 # Executive Summary
 
 {{< include _summary.qmd >}}
 
-=======
->>>>>>> f849f25a
 # Introduction
 
 {{< include _introduction.qmd >}}
