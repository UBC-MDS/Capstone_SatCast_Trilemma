--- conflicted
+++ resolved
@@ -78,29 +78,6 @@
 Markdown(core_metrics_sorted.round(2).to_markdown(index=True))
 ```
 
-<<<<<<< HEAD
-## Strength and Competitive Edge
-The product’s chief strength is that it predicts rather than reacts. Where mainstream tools like 
-[estimatesmartfee](https://developer.bitcoin.org/reference/rpc/estimatesmartfee.html) or [Mempool.space](https://mempool.space/) publish heuristics for the next few blocks, this project delivers reproducible code that extends the horizon to an entire day and outputs tiered curves—fastest, half-hour, hourly, economy, and minimum—so users can weigh urgency against cost.
-The product is fully transparent: every notebook, script, and utility function is openly shared on GitHub and documented with detailed inline comments. This openness allows peers to audit modeling assumptions, reproduce plots, and validate performance metrics with ease. Its modular design further reinforces this transparency.
-Developers can experiment freely—by changing the loss function, introducing new input features, or retraining a specific model—without disrupting the broader pipeline.
-The educational structure of the notebooks sets this product apart. It not only walks newcomers through key time-series modeling concepts and trade-offs but also provides experienced users with a clear path to automated, command-line execution.
-Together, these qualities establish Trilemma not as a provider of short-term heuristics, but as a builder of forward-looking, evidence-based infrastructure for the Bitcoin ecosystem.
-
-## Limitations
-Despite its strengths, the product faces several limitations.
-First, the models do not yet incorporate real-time external signals, such as exchange outflows or policy announcements. This is making them less responsive to abrupt market events that drive sudden fee spikes.
-Second, The loss function uses fixed weights, which limits its ability to adapt dynamically to changing market regimes.
-Third, predictive intervals are not yet implemented, which may reduce confidence for risk-sensitive users.
-Fourth, the deep learning models, particularly transformers, require GPU acceleration or cloud infrastructure, which can raise the barrier for experimentation and increase the cost of continuous deployment. Forecast performance will also degrade over time unless models are periodically retrained to reflect evolving network conditions.
-Lastly, while the notebooks are well-documented and educational, the absence of a live dashboard or public API limits accessibility for non-technical users, who would need to develop a custom interface to integrate the forecasts into practical workflows.
-
-## Future Directions
-These limitations above, however, reflect intentional trade-offs made to balance flexibility, transparency, and cost.
-Keeping each model in a separate script makes training costs transparent and allows teams to execute only the components they need. This modular design supports flexible development but comes at the expense of centralized orchestration, such as a unified Makefile.
-Looking ahead, enhancements like adaptive loss weighting, uncertainty quantification, and real-time signal ingestion could improve resilience to edge cases. However, each would introduce added computational cost and complexity.
-While a real-time API remains an appealing long-term goal, the high cost of hosting transformer models continuously makes it impractical today. In the meantime, scheduled batch forecasts offer a pragmatic balance between accuracy, interpretability, and operational efficiency.
-=======
 ## Data Product Overview
 
 The data product directly supports Trilemma Capital’s mission of serving industry talent and advancing Bitcoin infrastructure through data science, both educational and technical. Its design intentionally tailors to three core audiences. General users and institutions can rely on the 24-hour forecasts to plan transactions and reduce fee costs. Learners and educators receive a transparent, step-by-step walkthrough of Bitcoin-fee forecasting and time-series methodology. Industry experts and partners see infrastructure-grade modeling practice embodied in a modular pipeline and well-documented repository. 
@@ -119,5 +96,4 @@
 
 ## Design Trade-Offs
 
-We made design choices that prioritize flexibility over complexity. For example, we avoided creating a Makefile to run all models at once due to compute constraints. Probabilistic outputs were also omitted, as current magnitude forecasts are too noisy to support reliable uncertainty estimates. Likewise, real-time API deployment was ruled out due to cost and performance constraints of transformer-based models. Instead, the product supports batch forecasts and modular experimentation as a foundation for future enhancements, such as adaptive loss tuning, hybrid model pipelines, or more scalable delivery formats.
->>>>>>> e46cd029
+We made design choices that prioritize flexibility over complexity. For example, we avoided creating a Makefile to run all models at once due to compute constraints. Probabilistic outputs were also omitted, as current magnitude forecasts are too noisy to support reliable uncertainty estimates. Likewise, real-time API deployment was ruled out due to cost and performance constraints of transformer-based models. Instead, the product supports batch forecasts and modular experimentation as a foundation for future enhancements, such as adaptive loss tuning, hybrid model pipelines, or more scalable delivery formats.