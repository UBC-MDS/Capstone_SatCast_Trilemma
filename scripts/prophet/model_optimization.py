--- conflicted
+++ resolved
@@ -6,12 +6,7 @@
 current_file = Path(__file__).resolve()
 project_root = current_file.parents[2]
 src_path = project_root / "src" 
-<<<<<<< HEAD
 from prophet_utils import model_optimization as optimization,create_model_new_holiday
-=======
-sys.path.insert(0, str(src_path))
-from prophet_utils import model_optimization as optimization
->>>>>>> 5371de5d
 import itertools
 import json
 import joblib
@@ -31,10 +26,7 @@
     -------
     Null
     """
-<<<<<<< HEAD
     df,y_train = data_preprocess(df)
-=======
->>>>>>> 5371de5d
     param_grid = {
         'changepoint_prior_scale': [0.01, 0.1, 0.3, 0.5],
         'seasonality_prior_scale': [5.0, 10.0, 20.0],
@@ -45,7 +37,6 @@
     all_params = [dict(zip(param_grid.keys(), v)) for v in itertools.product(*param_grid.values())]
     results = optimization(df, all_params)
     best_params = sorted(results, key=lambda x: x[1])[0]
-<<<<<<< HEAD
     file_path = result+"/prophet.json"
     with open(file_path, "w") as f:
         json.dump(best_params[0], f, indent=4)
@@ -53,8 +44,6 @@
     best_model.fit(df)
     model_path = result+"/prophet.pkl"
     joblib.dump(best_model, model_path)
-=======
->>>>>>> 5371de5d
     print(f"Best params：{best_params[0]}\nRMSE：{best_params[1]:.4f}")
     final_model = Prophet(**best_params[0])
     final_model.fit(df)
